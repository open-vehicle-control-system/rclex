defmodule Rclex.ResourceServer do
  alias Rclex.Nifs
  require Logger
  use GenServer, restart: :transient

  # TODO: replece any() with Rclex.rcl_contest()
  @type context :: any()

  @moduledoc """
  Defines functions to manage ROS resources, Node and Timer.
  """

  @spec start_link(any()) :: GenServer.on_start()
  def start_link(_) do
    GenServer.start_link(__MODULE__, {}, name: ResourceServer)
  end

  # TODO: define Resources struct for GerServer state which shows resources explicitly.
  @doc """
      ResourceServerプロセスの初期化
      状態:
          supervisor_ids :: map()
          keyがnode_identifer、valueがnode情報。現在はnodeプロセスのsupervisorのidを格納している
  """
  @impl GenServer
  def init(_) do
    {:ok, {%{}}}
  end

  @doc """
  Create specified name single Node without namespace.
  This function calls `create_node_with_namespace/5` with namespace = ''.
  """
  @spec create_node(context(), charlist(), integer(), (list() -> list())) ::
          {:ok, node_identifier :: charlist()}
  def create_node(context, node_name, queue_length \\ 1, change_order \\ & &1) do
    create_node_with_namespace(context, node_name, '', queue_length, change_order)
  end

  @doc """
  Create specified name single Node with specified namespace.

  ## Arguments

  * context: rcl context
  * node_name: node name
  * node_namespace: node namespace
  * queue_length: executor's queue length
  * change_order: function which change the order of job
  """
  @spec create_node_with_namespace(
          context(),
          charlist(),
          charlist(),
          integer(),
          (list() -> list())
        ) :: {:ok, node_identifier :: charlist()}
  def create_node_with_namespace(
        context,
        node_name,
        node_namespace,
        queue_length \\ 1,
        change_order \\ & &1
      ) do
    {:ok, [node]} =
      GenServer.call(
        ResourceServer,
        {:create_nodes, {context, node_name, node_namespace, 1, {queue_length, change_order}}}
      )

    {:ok, node}
  end

  @doc """
  Create specified name multiple Nodes without namespace.
  This function calls `create_nodes_with_namespace/6` with node_namespace = ''.
  """
  @spec create_nodes(context(), charlist(), integer(), integer(), (list() -> list())) ::
          {:ok, [node_identifier :: charlist()]} | :error
  def create_nodes(context, node_name, num_node, queue_length \\ 1, change_order \\ & &1) do
    create_nodes_with_namespace(context, node_name, '', num_node, queue_length, change_order)
  end

  @doc """
  Create specified name multiple Nodes with specified node namespace.
  """
  @spec create_nodes_with_namespace(
          context(),
          charlist(),
          charlist(),
          integer(),
          integer(),
          (list() -> list())
        ) :: {:ok, [node_identifier :: charlist()]}
  def create_nodes_with_namespace(
        context,
        node_name,
        node_namespace,
        num_node,
        queue_length \\ 1,
        change_order \\ & &1
      ) do
    GenServer.call(
      ResourceServer,
      {:create_nodes,
       {context, node_name, node_namespace, num_node, {queue_length, change_order}}}
    )
  end

  @doc """
  Create a specified name `Rclex.Timer` and a Supervisor which supervise the timer.
  This function calls `create_timer_with_limit/7` with limit = 0(no limit).
  """
  @spec create_timer(function(), any(), integer(), charlist(), integer(), (list() -> list())) ::
          {:ok, timer_identifier :: String.t()}
  def create_timer(
        call_back,
        args,
        time,
        timer_name,
        queue_length \\ 1,
        change_order \\ & &1
      ) do
    create_timer_with_limit(call_back, args, time, timer_name, 0, queue_length, change_order)
  end

  @doc """
  Create a specified name `Rclex.Timer` and a Supervisor which supervise the timer.
  Arguments are used to configure `Rclex.Timer`.

  ## Arguments

  * callback: callback function
  * args: callback arguments
  * time: periodic time, milliseconds
  * timer_name: timer name
  * limit: limit of execution times, 0 means no limit
  * queue_length: executor's queue length
  * change_order: function which change the order of job
  """
  @spec create_timer_with_limit(
          function(),
          any(),
          integer(),
          charlist(),
          integer(),
          integer(),
          (list() -> list())
        ) :: {:ok, timer_identifier :: String.t()}
  def create_timer_with_limit(
        call_back,
        args,
        time,
        timer_name,
        limit,
        queue_length \\ 1,
        change_order \\ & &1
      ) do
    GenServer.call(
      ResourceServer,
      {:create_timer, {call_back, args, time, timer_name, limit, {queue_length, change_order}}}
    )
  end

  @doc """
  Stop `Rclex.Timer` named with timer_identifier by stopping its Supervisor.
  """
  @spec stop_timer(timer_identifier :: String.t()) :: :ok | :error
  def stop_timer(timer_identifier) do
    GenServer.call(ResourceServer, {:stop_timer, timer_identifier})
  end

  @doc """
  Finish `Rclex.Node` named with node_identifier by stopping its Supervisor.
  """
  @spec finish_node(node_identifier :: charlist()) :: :ok | :error
  def finish_node(node_identifier) do
    GenServer.call(ResourceServer, {:finish_node, node_identifier})
  end

  @doc """
  Call `finish_node/1` for each node_identifier_list element.
  """
  @spec finish_nodes([node_identifier :: charlist()]) :: list()
  def finish_nodes(node_identifier_list) do
    Enum.map(
      node_identifier_list,
      fn node_identifier -> GenServer.call(ResourceServer, {:finish_node, node_identifier}) end
    )
  end

  @impl GenServer
  def handle_call(
        {:create_nodes, {context, node_name, namespace, num_node, executor_settings}},
        _from,
        {resources}
      ) do
    node_identifier_list =
      for index <- 0..(num_node - 1), do: node_name ++ Integer.to_charlist(index)

    if Enum.any?(node_identifier_list, &Map.has_key?(resources, &1)) do
      # 同名のノードがすでに存在しているときはエラーを返す
      {:reply, :error, {resources}}
    else
      nodes_list =
        node_identifier_list
        # id -> {node, id}
        |> Enum.map(fn node_identifier ->
          {get_initialized_node(context, node_identifier, namespace), node_identifier}
        end)
        # {node, id} -> {id, {:ok, pid}}
        |> Enum.map(fn {node, node_identifier} ->
          {node_identifier,
           Supervisor.start_link(
             [{Rclex.Node, {node, node_identifier, executor_settings}}],
             strategy: :one_for_one
           )}
        end)
        # {id, {:ok, pid}} -> {id, pid}
        |> Enum.map(fn {node_identifier, {:ok, pid}} ->
          {node_identifier, %{supervisor_id: pid}}
        end)

      new_resources = for {k, v} <- nodes_list, into: resources, do: {k, v}

      {:reply, {:ok, node_identifier_list}, {new_resources}}
    end
  end

  @impl GenServer
  def handle_call(
        {:create_timer, {call_back, args, time, timer_name, limit, executor_settings}},
        _from,
        {resources}
      ) do
    timer_identifier = "#{timer_name}/Timer"

    if Map.has_key?(resources, {"", timer_identifier}) do
      # 同名のノードがすでに存在しているときはエラーを返す
      {:reply, {:error, timer_name}}
    else
      children = [
        {Rclex.Timer, {call_back, args, time, timer_name, limit, executor_settings}}
      ]

      opts = [strategy: :one_for_one]
      {:ok, pid} = Supervisor.start_link(children, opts)
      new_resources = Map.put_new(resources, timer_identifier, %{supervisor_id: pid})
      {:reply, {:ok, timer_identifier}, {new_resources}}
    end
  end

  @impl GenServer
  def handle_call({:finish_node, node_identifier}, _from, {resources}) do
    case Map.fetch(resources, node_identifier) do
      {:ok, node} ->
        GenServer.call({:global, node_identifier}, :finish_node)

        {:ok, supervisor_id} = Map.fetch(node, :supervisor_id)

        Supervisor.stop(supervisor_id)

        # node情報削除
        new_resources = Map.delete(resources, node_identifier)
        Logger.debug("finish node: #{node_identifier}")

        {:reply, :ok, {new_resources}}

      :error ->
        {:reply, :error, {resources}}
    end
  end

  @impl GenServer
  def handle_call({:stop_timer, timer_identifier}, _from, {resources}) do
    case Map.fetch(resources, timer_identifier) do
      {:ok, timer} ->
        {:ok, supervisor_id} = Map.fetch(timer, :supervisor_id)

        Supervisor.stop(supervisor_id)

        # timer情報削除
        new_resources = Map.delete(resources, timer_identifier)
        Logger.debug("finish timer: #{timer_identifier}")
        {:reply, :ok, {new_resources}}

      :error ->
        {:reply, :error, {resources}}
    end
  end

  @impl GenServer
  def handle_info({_, _, reason}, state) do
    Logger.debug(reason)
    {:noreply, state}
  end

<<<<<<< HEAD
  @spec call_nifs_rcl_node_init(any(), charlist(), charlist(), context(), any()) :: any()
  defp call_nifs_rcl_node_init(node, node_name, node_namespace, context, node_op) do
    if node_namespace != '' do
      Nifs.rcl_node_init(node, node_name, node_namespace, context, node_op)
    else
      Nifs.rcl_node_init_without_namespace(node, node_name, context, node_op)
    end
=======
  @spec get_identifier(charlist(), charlist()) :: charlist()
  defp get_identifier(node_namespace, node_name) do
    if node_namespace != '' do
      # FIXME: 'node name must not contain characters other than alphanumerics or '_'
      "#{node_namespace}/#{node_name}" |> String.to_charlist()
    else
      node_name
    end
  end

  @spec get_initialized_node(context(), charlist(), charlist(), reference(), reference()) ::
          node :: reference()
  defp get_initialized_node(
         context,
         node_name,
         node_namespace,
         node \\ Nifs.rcl_get_zero_initialized_node(),
         node_op \\ Nifs.rcl_node_get_default_options()
       )

  defp get_initialized_node(context, node_name, _node_namespace = '', node, node_op) do
    Nifs.rcl_node_init_without_namespace(node, node_name, context, node_op)
  end

  defp get_initialized_node(context, node_name, node_namespace, node, node_op) do
    Nifs.rcl_node_init(node, node_name, node_namespace, context, node_op)
>>>>>>> 61ca19bb
  end
end<|MERGE_RESOLUTION|>--- conflicted
+++ resolved
@@ -295,25 +295,6 @@
     {:noreply, state}
   end
 
-<<<<<<< HEAD
-  @spec call_nifs_rcl_node_init(any(), charlist(), charlist(), context(), any()) :: any()
-  defp call_nifs_rcl_node_init(node, node_name, node_namespace, context, node_op) do
-    if node_namespace != '' do
-      Nifs.rcl_node_init(node, node_name, node_namespace, context, node_op)
-    else
-      Nifs.rcl_node_init_without_namespace(node, node_name, context, node_op)
-    end
-=======
-  @spec get_identifier(charlist(), charlist()) :: charlist()
-  defp get_identifier(node_namespace, node_name) do
-    if node_namespace != '' do
-      # FIXME: 'node name must not contain characters other than alphanumerics or '_'
-      "#{node_namespace}/#{node_name}" |> String.to_charlist()
-    else
-      node_name
-    end
-  end
-
   @spec get_initialized_node(context(), charlist(), charlist(), reference(), reference()) ::
           node :: reference()
   defp get_initialized_node(
@@ -330,6 +311,5 @@
 
   defp get_initialized_node(context, node_name, node_namespace, node, node_op) do
     Nifs.rcl_node_init(node, node_name, node_namespace, context, node_op)
->>>>>>> 61ca19bb
   end
 end