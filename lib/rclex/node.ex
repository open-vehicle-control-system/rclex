--- conflicted
+++ resolved
@@ -74,30 +74,25 @@
     {:ok, {node, node_name, supervisor_ids}}
   end
 
-<<<<<<< HEAD
+  def init({node, node_name, queue_length, change_order}) do
+    children = [
+      {Rclex.JobQueue, {node_name, queue_length}},
+      {Rclex.JobExecutor, {node_name, change_order}}
+    ]
+
+    opts = [strategy: :one_for_one]
+    {:ok, id} = Supervisor.start_link(children, opts)
+    # supervisor_idsにはJob、Publisher、Subscriberのsupervisor_idを入れる
+    # Publisher、Subscriberは第2クエリとしてトピック名を指定する
+    supervisor_ids = Map.put_new(%{}, {:job, "supervisor"}, id)
+    {:ok, {node, node_name, supervisor_ids}}
+  end
+
   def create_single_subscriber(node_identifier, msg_type, topic_name) do
     GenServer.call(
       {:global, node_identifier},
       {:create_subscriber, node_identifier, msg_type, topic_name}
     )
-=======
-  def init({node, node_name, queue_length, change_order}) do
-    children = [
-      {Rclex.JobQueue, {node_name, queue_length}},
-      {Rclex.JobExecutor, {node_name, change_order}}
-    ]
-
-    opts = [strategy: :one_for_one]
-    {:ok, id} = Supervisor.start_link(children, opts)
-    # supervisor_idsにはJob、Publisher、Subscriberのsupervisor_idを入れる
-    # Publisher、Subscriberは第2クエリとしてトピック名を指定する
-    supervisor_ids = Map.put_new(%{}, {:job, "supervisor"}, id)
-    {:ok, {node, node_name, supervisor_ids}}
-  end
-
-  def create_single_subscriber(node_identifier, topic_name) do
-    GenServer.call({:global, node_identifier}, {:create_subscriber, node_identifier, topic_name})
->>>>>>> 075d600f
   end
 
   @doc """
