--- conflicted
+++ resolved
@@ -433,13 +433,8 @@
     ノード間通信に用いるメッセージの初期化
     :int16であればInt16型が使えるようにする(目標)
   """
-<<<<<<< HEAD
-  def initialize_msgs(msg_count, :int16) do
-    Enum.map(1..msg_count, fn n ->
-=======
   def initialize_msgs(msg_count,:int16) do
     Enum.map(1..msg_count,fn(_) ->
->>>>>>> beb5c6c7
       create_empty_int16()
     end)
   end
@@ -448,13 +443,8 @@
     ノード間通信に用いるメッセージの初期化
     :stringであればstring型が使えるようにする(現在使用可能な型)
   """
-<<<<<<< HEAD
-  def initialize_msgs(msg_count, :string) do
-    Enum.map(1..msg_count, fn n ->
-=======
   def initialize_msgs(msg_count,:string) do
     Enum.map(1..msg_count,fn(_) ->
->>>>>>> beb5c6c7
       initialize_msg()
     end)
   end
