--- conflicted
+++ resolved
@@ -8,19 +8,14 @@
     T.B.A
   """
 
-<<<<<<< HEAD
-  def start_link({sub_id, sub, msg_type, context, call_back}) do
-    GenServer.start_link(__MODULE__, {sub_id, sub, msg_type, context, call_back})
+  def start_link({node_identifier, msg_type, topic_name, sub, context, call_back}) do
+    GenServer.start_link(
+      __MODULE__,
+      {node_identifier, msg_type, topic_name, sub, context, call_back}
+    )
   end
 
-  def init({sub_id, sub, msg_type, context, call_back}) do
-=======
-  def start_link({node_identifier, topic_name, sub, context, call_back}) do
-    GenServer.start_link(__MODULE__, {node_identifier, topic_name, sub, context, call_back})
-  end
-
-  def init({node_identifier, topic_name, sub, context, call_back}) do
->>>>>>> b6dd402a
+  def init({node_identifier, msg_type, topic_name, sub, context, call_back}) do
     wait_set =
       Nifs.rcl_get_zero_initialized_wait_set()
       |> Nifs.rcl_wait_set_init(
@@ -35,11 +30,7 @@
       )
 
     GenServer.cast(self(), {:loop})
-<<<<<<< HEAD
-    {:ok, {sub_id, wait_set, sub, msg_type, call_back}}
-=======
-    {:ok, {node_identifier, topic_name, wait_set, sub, call_back}}
->>>>>>> b6dd402a
+    {:ok, {node_identifier, msg_type, topic_name, wait_set, sub, call_back}}
   end
 
   def start_sub(id_list) do
@@ -52,11 +43,7 @@
       購読が正常に行われれば，引数に受け取っていたコールバック関数を実行
   """
   # def each_subscribe(sub, call_back, sub_id) do
-<<<<<<< HEAD
-  def each_subscribe(sub, sub_id, msg_type) do
-=======
-  def each_subscribe(sub, node_identifier, topic_name) do
->>>>>>> b6dd402a
+  def each_subscribe(sub, node_identifier, msg_type, topic_name) do
     # Logger.debug("each subscribe")
     if Nifs.check_subscription(sub) do
       msg = Rclex.Msg.initialize(msg_type)
@@ -80,19 +67,12 @@
     end
   end
 
-<<<<<<< HEAD
-  def handle_cast({:loop}, {sub_id, wait_set, sub, msg_type, call_back}) do
-    {:noreply, {sub_id, wait_set, sub, msg_type, call_back}, {:continue, :loop}}
+  def handle_cast({:loop}, {node_identifier, msg_type, topic_name, wait_set, sub, call_back}) do
+    {:noreply, {node_identifier, msg_type, topic_name, wait_set, sub, call_back},
+     {:continue, :loop}}
   end
 
-  def handle_continue(:loop, {sub_id, wait_set, sub, msg_type, call_back}) do
-=======
-  def handle_cast({:loop}, {node_identifier, topic_name, wait_set, sub, call_back}) do
-    {:noreply, {node_identifier, topic_name, wait_set, sub, call_back}, {:continue, :loop}}
-  end
-
-  def handle_continue(:loop, {node_identifier, topic_name, wait_set, sub, call_back}) do
->>>>>>> b6dd402a
+  def handle_continue(:loop, {node_identifier, msg_type, topic_name, wait_set, sub, call_back}) do
     Nifs.rcl_wait_set_clear(wait_set)
     # waitsetにサブスクライバを追加する
     Nifs.rcl_wait_set_add_subscription(wait_set, sub)
@@ -104,29 +84,17 @@
     Nifs.rcl_wait(wait_set, 5)
 
     # each_subscribe(waitset_sub, call_back, sub_id)
-<<<<<<< HEAD
-    each_subscribe(waitset_sub, sub_id, msg_type)
-
-    receive do
-      :stop ->
-        Process.send(sub_id, :terminate, [:noconnect])
-        {:stop, :normal, {sub_id, wait_set, sub, msg_type, call_back}}
-    after
-      # Optional timeout
-      5 ->
-        {:noreply, {sub_id, wait_set, sub, msg_type, call_back}, {:continue, :loop}}
-=======
-    each_subscribe(waitset_sub, node_identifier, topic_name)
+    each_subscribe(waitset_sub, node_identifier, msg_type, topic_name)
 
     receive do
       :stop ->
         Process.send("#{node_identifier}/#{topic_name}/sub", :terminate, [:noconnect])
-        {:stop, :normal, {node_identifier, topic_name, wait_set, sub, call_back}}
+        {:stop, :normal, {node_identifier, msg_type, topic_name, wait_set, sub, call_back}}
     after
       # Optional timeout
       5 ->
-        {:noreply, {node_identifier, topic_name, wait_set, sub, call_back}, {:continue, :loop}}
->>>>>>> b6dd402a
+        {:noreply, {node_identifier, msg_type, topic_name, wait_set, sub, call_back},
+         {:continue, :loop}}
     end
   end
 
